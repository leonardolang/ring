/* Copyright (c) 2015, Google Inc.
 *
 * Permission to use, copy, modify, and/or distribute this software for any
 * purpose with or without fee is hereby granted, provided that the above
 * copyright notice and this permission notice appear in all copies.
 *
 * THE SOFTWARE IS PROVIDED "AS IS" AND THE AUTHOR DISCLAIMS ALL WARRANTIES
 * WITH REGARD TO THIS SOFTWARE INCLUDING ALL IMPLIED WARRANTIES OF
 * MERCHANTABILITY AND FITNESS. IN NO EVENT SHALL THE AUTHOR BE LIABLE FOR ANY
 * SPECIAL, DIRECT, INDIRECT, OR CONSEQUENTIAL DAMAGES OR ANY DAMAGES
 * WHATSOEVER RESULTING FROM LOSS OF USE, DATA OR PROFITS, WHETHER IN AN ACTION
 * OF CONTRACT, NEGLIGENCE OR OTHER TORTIOUS ACTION, ARISING OUT OF OR IN
 * CONNECTION WITH THE USE OR PERFORMANCE OF THIS SOFTWARE. */

// This code is mostly taken from the ref10 version of Ed25519 in SUPERCOP
// 20141124 (http://bench.cr.yp.to/supercop.html). That code is released as
// public domain but this file has the ISC license just to keep licencing
// simple.
//
// The field functions are shared by Ed25519 and X25519 where possible.

#include <string.h>

#include "internal.h"


#if defined(BORINGSSL_X25519_X86_64)

typedef struct { uint64_t v[5]; } fe25519;

<<<<<<< HEAD
/* These functions are defined in asm/x25519-x86_64.S */
void GFp_x25519_x86_64_work_cswap(fe25519 *, uint64_t);
void GFp_x25519_x86_64_mul(fe25519 *out, const fe25519 *a, const fe25519 *b);
void GFp_x25519_x86_64_square(fe25519 *out, const fe25519 *a);
void GFp_x25519_x86_64_freeze(fe25519 *);
void GFp_x25519_x86_64_ladderstep(fe25519 *work);
=======
// These functions are defined in asm/x25519-x86_64.S
void x25519_x86_64_work_cswap(fe25519 *, uint64_t);
void x25519_x86_64_mul(fe25519 *out, const fe25519 *a, const fe25519 *b);
void x25519_x86_64_square(fe25519 *out, const fe25519 *a);
void x25519_x86_64_freeze(fe25519 *);
void x25519_x86_64_ladderstep(fe25519 *work);
>>>>>>> 808f8329

static void fe25519_setint(fe25519 *r, unsigned v) {
  r->v[0] = v;
  r->v[1] = 0;
  r->v[2] = 0;
  r->v[3] = 0;
  r->v[4] = 0;
}

// Assumes input x being reduced below 2^255
static void fe25519_pack(unsigned char r[32], const fe25519 *x) {
  fe25519 t;
  t = *x;
  GFp_x25519_x86_64_freeze(&t);

  r[0] = (uint8_t)(t.v[0] & 0xff);
  r[1] = (uint8_t)((t.v[0] >> 8) & 0xff);
  r[2] = (uint8_t)((t.v[0] >> 16) & 0xff);
  r[3] = (uint8_t)((t.v[0] >> 24) & 0xff);
  r[4] = (uint8_t)((t.v[0] >> 32) & 0xff);
  r[5] = (uint8_t)((t.v[0] >> 40) & 0xff);
  r[6] = (uint8_t)((t.v[0] >> 48));

  r[6] ^= (uint8_t)((t.v[1] << 3) & 0xf8);
  r[7] = (uint8_t)((t.v[1] >> 5) & 0xff);
  r[8] = (uint8_t)((t.v[1] >> 13) & 0xff);
  r[9] = (uint8_t)((t.v[1] >> 21) & 0xff);
  r[10] = (uint8_t)((t.v[1] >> 29) & 0xff);
  r[11] = (uint8_t)((t.v[1] >> 37) & 0xff);
  r[12] = (uint8_t)((t.v[1] >> 45));

  r[12] ^= (uint8_t)((t.v[2] << 6) & 0xc0);
  r[13] = (uint8_t)((t.v[2] >> 2) & 0xff);
  r[14] = (uint8_t)((t.v[2] >> 10) & 0xff);
  r[15] = (uint8_t)((t.v[2] >> 18) & 0xff);
  r[16] = (uint8_t)((t.v[2] >> 26) & 0xff);
  r[17] = (uint8_t)((t.v[2] >> 34) & 0xff);
  r[18] = (uint8_t)((t.v[2] >> 42) & 0xff);
  r[19] = (uint8_t)((t.v[2] >> 50));

  r[19] ^= (uint8_t)((t.v[3] << 1) & 0xfe);
  r[20] = (uint8_t)((t.v[3] >> 7) & 0xff);
  r[21] = (uint8_t)((t.v[3] >> 15) & 0xff);
  r[22] = (uint8_t)((t.v[3] >> 23) & 0xff);
  r[23] = (uint8_t)((t.v[3] >> 31) & 0xff);
  r[24] = (uint8_t)((t.v[3] >> 39) & 0xff);
  r[25] = (uint8_t)((t.v[3] >> 47));

  r[25] ^= (uint8_t)((t.v[4] << 4) & 0xf0);
  r[26] = (uint8_t)((t.v[4] >> 4) & 0xff);
  r[27] = (uint8_t)((t.v[4] >> 12) & 0xff);
  r[28] = (uint8_t)((t.v[4] >> 20) & 0xff);
  r[29] = (uint8_t)((t.v[4] >> 28) & 0xff);
  r[30] = (uint8_t)((t.v[4] >> 36) & 0xff);
  r[31] = (uint8_t)((t.v[4] >> 44));
}

static void fe25519_unpack(fe25519 *r, const uint8_t x[32]) {
  r->v[0] = x[0];
  r->v[0] += (uint64_t)x[1] << 8;
  r->v[0] += (uint64_t)x[2] << 16;
  r->v[0] += (uint64_t)x[3] << 24;
  r->v[0] += (uint64_t)x[4] << 32;
  r->v[0] += (uint64_t)x[5] << 40;
  r->v[0] += ((uint64_t)x[6] & 7) << 48;

  r->v[1] = x[6] >> 3;
  r->v[1] += (uint64_t)x[7] << 5;
  r->v[1] += (uint64_t)x[8] << 13;
  r->v[1] += (uint64_t)x[9] << 21;
  r->v[1] += (uint64_t)x[10] << 29;
  r->v[1] += (uint64_t)x[11] << 37;
  r->v[1] += ((uint64_t)x[12] & 63) << 45;

  r->v[2] = x[12] >> 6;
  r->v[2] += (uint64_t)x[13] << 2;
  r->v[2] += (uint64_t)x[14] << 10;
  r->v[2] += (uint64_t)x[15] << 18;
  r->v[2] += (uint64_t)x[16] << 26;
  r->v[2] += (uint64_t)x[17] << 34;
  r->v[2] += (uint64_t)x[18] << 42;
  r->v[2] += ((uint64_t)x[19] & 1) << 50;

  r->v[3] = x[19] >> 1;
  r->v[3] += (uint64_t)x[20] << 7;
  r->v[3] += (uint64_t)x[21] << 15;
  r->v[3] += (uint64_t)x[22] << 23;
  r->v[3] += (uint64_t)x[23] << 31;
  r->v[3] += (uint64_t)x[24] << 39;
  r->v[3] += ((uint64_t)x[25] & 15) << 47;

  r->v[4] = x[25] >> 4;
  r->v[4] += (uint64_t)x[26] << 4;
  r->v[4] += (uint64_t)x[27] << 12;
  r->v[4] += (uint64_t)x[28] << 20;
  r->v[4] += (uint64_t)x[29] << 28;
  r->v[4] += (uint64_t)x[30] << 36;
  r->v[4] += ((uint64_t)x[31] & 127) << 44;
}

static void fe25519_invert(fe25519 *r, const fe25519 *x) {
  fe25519 z2;
  fe25519 z9;
  fe25519 z11;
  fe25519 z2_5_0;
  fe25519 z2_10_0;
  fe25519 z2_20_0;
  fe25519 z2_50_0;
  fe25519 z2_100_0;
  fe25519 t;
  int i;

  /* 2 */ GFp_x25519_x86_64_square(&z2, x);
  /* 4 */ GFp_x25519_x86_64_square(&t, &z2);
  /* 8 */ GFp_x25519_x86_64_square(&t, &t);
  /* 9 */ GFp_x25519_x86_64_mul(&z9, &t, x);
  /* 11 */ GFp_x25519_x86_64_mul(&z11, &z9, &z2);
  /* 22 */ GFp_x25519_x86_64_square(&t, &z11);
  /* 2^5 - 2^0 = 31 */ GFp_x25519_x86_64_mul(&z2_5_0, &t, &z9);

  /* 2^6 - 2^1 */ GFp_x25519_x86_64_square(&t, &z2_5_0);
  /* 2^20 - 2^10 */ for (i = 1; i < 5; i++) { GFp_x25519_x86_64_square(&t, &t); }
  /* 2^10 - 2^0 */ GFp_x25519_x86_64_mul(&z2_10_0, &t, &z2_5_0);

  /* 2^11 - 2^1 */ GFp_x25519_x86_64_square(&t, &z2_10_0);
  /* 2^20 - 2^10 */ for (i = 1; i < 10; i++) { GFp_x25519_x86_64_square(&t, &t); }
  /* 2^20 - 2^0 */ GFp_x25519_x86_64_mul(&z2_20_0, &t, &z2_10_0);

  /* 2^21 - 2^1 */ GFp_x25519_x86_64_square(&t, &z2_20_0);
  /* 2^40 - 2^20 */ for (i = 1; i < 20; i++) { GFp_x25519_x86_64_square(&t, &t); }
  /* 2^40 - 2^0 */ GFp_x25519_x86_64_mul(&t, &t, &z2_20_0);

  /* 2^41 - 2^1 */ GFp_x25519_x86_64_square(&t, &t);
  /* 2^50 - 2^10 */ for (i = 1; i < 10; i++) { GFp_x25519_x86_64_square(&t, &t); }
  /* 2^50 - 2^0 */ GFp_x25519_x86_64_mul(&z2_50_0, &t, &z2_10_0);

  /* 2^51 - 2^1 */ GFp_x25519_x86_64_square(&t, &z2_50_0);
  /* 2^100 - 2^50 */ for (i = 1; i < 50; i++) { GFp_x25519_x86_64_square(&t, &t); }
  /* 2^100 - 2^0 */ GFp_x25519_x86_64_mul(&z2_100_0, &t, &z2_50_0);

  /* 2^101 - 2^1 */ GFp_x25519_x86_64_square(&t, &z2_100_0);
  /* 2^200 - 2^100 */ for (i = 1; i < 100; i++) {
    GFp_x25519_x86_64_square(&t, &t);
  }
  /* 2^200 - 2^0 */ GFp_x25519_x86_64_mul(&t, &t, &z2_100_0);

  /* 2^201 - 2^1 */ GFp_x25519_x86_64_square(&t, &t);
  /* 2^250 - 2^50 */ for (i = 1; i < 50; i++) { GFp_x25519_x86_64_square(&t, &t); }
  /* 2^250 - 2^0 */ GFp_x25519_x86_64_mul(&t, &t, &z2_50_0);

  /* 2^251 - 2^1 */ GFp_x25519_x86_64_square(&t, &t);
  /* 2^252 - 2^2 */ GFp_x25519_x86_64_square(&t, &t);
  /* 2^253 - 2^3 */ GFp_x25519_x86_64_square(&t, &t);

  /* 2^254 - 2^4 */ GFp_x25519_x86_64_square(&t, &t);

  /* 2^255 - 2^5 */ GFp_x25519_x86_64_square(&t, &t);
  /* 2^255 - 21 */ GFp_x25519_x86_64_mul(r, &t, &z11);
}

static void mladder(fe25519 *xr, fe25519 *zr, const uint8_t s[32]) {
  fe25519 work[5];

  work[0] = *xr;
  fe25519_setint(work + 1, 1);
  fe25519_setint(work + 2, 0);
  work[3] = *xr;
  fe25519_setint(work + 4, 1);

  int i, j;
  uint8_t prevbit = 0;

  j = 6;
  for (i = 31; i >= 0; i--) {
    while (j >= 0) {
      const uint8_t bit = 1 & (s[i] >> j);
      const uint64_t swap = bit ^ prevbit;
      prevbit = bit;
      GFp_x25519_x86_64_work_cswap(work + 1, swap);
      GFp_x25519_x86_64_ladderstep(work);
      j -= 1;
    }
    j = 7;
  }

  *xr = work[1];
  *zr = work[2];
}

void GFp_x25519_x86_64(uint8_t out[32], const uint8_t scalar[32],
                       const uint8_t point[32]) {
  uint8_t e[32];
  memcpy(e, scalar, sizeof(e));

  e[0] &= 248;
  e[31] &= 127;
  e[31] |= 64;

  fe25519 t;
  fe25519 z;
  fe25519_unpack(&t, point);
  mladder(&t, &z, e);
  fe25519_invert(&z, &z);
  GFp_x25519_x86_64_mul(&t, &t, &z);
  fe25519_pack(out, &t);
}

#endif  // BORINGSSL_X25519_X86_64<|MERGE_RESOLUTION|>--- conflicted
+++ resolved
@@ -28,21 +28,12 @@
 
 typedef struct { uint64_t v[5]; } fe25519;
 
-<<<<<<< HEAD
-/* These functions are defined in asm/x25519-x86_64.S */
+// These functions are defined in asm/x25519-x86_64.S.
 void GFp_x25519_x86_64_work_cswap(fe25519 *, uint64_t);
 void GFp_x25519_x86_64_mul(fe25519 *out, const fe25519 *a, const fe25519 *b);
 void GFp_x25519_x86_64_square(fe25519 *out, const fe25519 *a);
 void GFp_x25519_x86_64_freeze(fe25519 *);
 void GFp_x25519_x86_64_ladderstep(fe25519 *work);
-=======
-// These functions are defined in asm/x25519-x86_64.S
-void x25519_x86_64_work_cswap(fe25519 *, uint64_t);
-void x25519_x86_64_mul(fe25519 *out, const fe25519 *a, const fe25519 *b);
-void x25519_x86_64_square(fe25519 *out, const fe25519 *a);
-void x25519_x86_64_freeze(fe25519 *);
-void x25519_x86_64_ladderstep(fe25519 *work);
->>>>>>> 808f8329
 
 static void fe25519_setint(fe25519 *r, unsigned v) {
   r->v[0] = v;
