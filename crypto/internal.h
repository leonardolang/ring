--- conflicted
+++ resolved
@@ -188,13 +188,8 @@
 // Note the compiler is aware that |value_barrier_w| has no side effects and
 // always has the same output for a given input. This allows it to eliminate
 // dead code, move computations across loops, and vectorize.
-<<<<<<< HEAD
 static inline crypto_word value_barrier_w(crypto_word a) {
-#if !defined(OPENSSL_NO_ASM) && (defined(__GNUC__) || defined(__clang__))
-=======
-static inline crypto_word_t value_barrier_w(crypto_word_t a) {
 #if defined(__GNUC__) || defined(__clang__)
->>>>>>> 53b876a4
   __asm__("" : "+r"(a) : /* no inputs */);
 #endif
   return a;
