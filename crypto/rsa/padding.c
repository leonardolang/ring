/* Written by Dr Stephen N Henson (steve@openssl.org) for the OpenSSL
 * project 2005.
 */
/* ====================================================================
 * Copyright (c) 2005 The OpenSSL Project.  All rights reserved.
 *
 * Redistribution and use in source and binary forms, with or without
 * modification, are permitted provided that the following conditions
 * are met:
 *
 * 1. Redistributions of source code must retain the above copyright
 *    notice, this list of conditions and the following disclaimer.
 *
 * 2. Redistributions in binary form must reproduce the above copyright
 *    notice, this list of conditions and the following disclaimer in
 *    the documentation and/or other materials provided with the
 *    distribution.
 *
 * 3. All advertising materials mentioning features or use of this
 *    software must display the following acknowledgment:
 *    "This product includes software developed by the OpenSSL Project
 *    for use in the OpenSSL Toolkit. (http://www.OpenSSL.org/)"
 *
 * 4. The names "OpenSSL Toolkit" and "OpenSSL Project" must not be used to
 *    endorse or promote products derived from this software without
 *    prior written permission. For written permission, please contact
 *    licensing@OpenSSL.org.
 *
 * 5. Products derived from this software may not be called "OpenSSL"
 *    nor may "OpenSSL" appear in their names without prior written
 *    permission of the OpenSSL Project.
 *
 * 6. Redistributions of any form whatsoever must retain the following
 *    acknowledgment:
 *    "This product includes software developed by the OpenSSL Project
 *    for use in the OpenSSL Toolkit (http://www.OpenSSL.org/)"
 *
 * THIS SOFTWARE IS PROVIDED BY THE OpenSSL PROJECT ``AS IS'' AND ANY
 * EXPRESSED OR IMPLIED WARRANTIES, INCLUDING, BUT NOT LIMITED TO, THE
 * IMPLIED WARRANTIES OF MERCHANTABILITY AND FITNESS FOR A PARTICULAR
 * PURPOSE ARE DISCLAIMED.  IN NO EVENT SHALL THE OpenSSL PROJECT OR
 * ITS CONTRIBUTORS BE LIABLE FOR ANY DIRECT, INDIRECT, INCIDENTAL,
 * SPECIAL, EXEMPLARY, OR CONSEQUENTIAL DAMAGES (INCLUDING, BUT
 * NOT LIMITED TO, PROCUREMENT OF SUBSTITUTE GOODS OR SERVICES;
 * LOSS OF USE, DATA, OR PROFITS; OR BUSINESS INTERRUPTION)
 * HOWEVER CAUSED AND ON ANY THEORY OF LIABILITY, WHETHER IN CONTRACT,
 * STRICT LIABILITY, OR TORT (INCLUDING NEGLIGENCE OR OTHERWISE)
 * ARISING IN ANY WAY OUT OF THE USE OF THIS SOFTWARE, EVEN IF ADVISED
 * OF THE POSSIBILITY OF SUCH DAMAGE.
 * ====================================================================
 *
 * This product includes cryptographic software written by Eric Young
 * (eay@cryptsoft.com).  This product includes software written by Tim
 * Hudson (tjh@cryptsoft.com). */

#include <openssl/rsa.h>

#include <assert.h>
#include <limits.h>
#include <string.h>

#include <openssl/bn.h>
#include <openssl/err.h>
#include <openssl/mem.h>
#include <openssl/rand.h>

#include "internal.h"
#include "../internal.h"

/* TODO(fork): don't the check functions have to be constant time? */

int RSA_padding_add_PKCS1_type_1(uint8_t *to, unsigned tlen,
                                 const uint8_t *from, unsigned flen) {
  unsigned j;
  uint8_t *p;

  if (tlen < RSA_PKCS1_PADDING_SIZE) {
    OPENSSL_PUT_ERROR(RSA, RSA_R_KEY_SIZE_TOO_SMALL);
    return 0;
  }

  if (flen > tlen - RSA_PKCS1_PADDING_SIZE) {
    OPENSSL_PUT_ERROR(RSA, RSA_R_DATA_TOO_LARGE_FOR_KEY_SIZE);
    return 0;
  }

  p = (uint8_t *)to;

  *(p++) = 0;
  *(p++) = 1; /* Private Key BT (Block Type) */

  /* pad out with 0xff data */
  j = tlen - 3 - flen;
  memset(p, 0xff, j);
  p += j;
  *(p++) = 0;
  memcpy(p, from, (unsigned int)flen);
  return 1;
}

int RSA_padding_check_PKCS1_type_1(uint8_t *to, unsigned tlen,
                                   const uint8_t *from, unsigned flen) {
  unsigned i, j;
  const uint8_t *p;

  if (flen < 2) {
    OPENSSL_PUT_ERROR(RSA, RSA_R_DATA_TOO_SMALL);
    return -1;
  }

  p = from;
  if ((*(p++) != 0) || (*(p++) != 1)) {
    OPENSSL_PUT_ERROR(RSA, RSA_R_BLOCK_TYPE_IS_NOT_01);
    return -1;
  }

  /* scan over padding data */
  j = flen - 2; /* one for leading 00, one for type. */
  for (i = 0; i < j; i++) {
    /* should decrypt to 0xff */
    if (*p != 0xff) {
      if (*p == 0) {
        p++;
        break;
      } else {
        OPENSSL_PUT_ERROR(RSA, RSA_R_BAD_FIXED_HEADER_DECRYPT);
        return -1;
      }
    }
    p++;
  }

  if (i == j) {
    OPENSSL_PUT_ERROR(RSA, RSA_R_NULL_BEFORE_BLOCK_MISSING);
    return -1;
  }

  if (i < 8) {
    OPENSSL_PUT_ERROR(RSA, RSA_R_BAD_PAD_BYTE_COUNT);
    return -1;
  }
  i++; /* Skip over the '\0' */
  j -= i;
  if (j > tlen) {
    OPENSSL_PUT_ERROR(RSA, RSA_R_DATA_TOO_LARGE);
    return -1;
  }
  memcpy(to, p, j);

  return j;
}

int RSA_padding_add_PKCS1_type_2(uint8_t *to, unsigned tlen,
                                 const uint8_t *from, unsigned flen) {
  unsigned i, j;
  uint8_t *p;

  if (tlen < RSA_PKCS1_PADDING_SIZE) {
    OPENSSL_PUT_ERROR(RSA, RSA_R_KEY_SIZE_TOO_SMALL);
    return 0;
  }

  if (flen > tlen - RSA_PKCS1_PADDING_SIZE) {
    OPENSSL_PUT_ERROR(RSA, RSA_R_DATA_TOO_LARGE_FOR_KEY_SIZE);
    return 0;
  }

  p = (unsigned char *)to;

  *(p++) = 0;
  *(p++) = 2; /* Public Key BT (Block Type) */

  /* pad out with non-zero random data */
  j = tlen - 3 - flen;

  if (!RAND_bytes(p, j)) {
    return 0;
  }

  for (i = 0; i < j; i++) {
    while (*p == 0) {
      if (!RAND_bytes(p, 1)) {
        return 0;
      }
    }
    p++;
  }

  *(p++) = 0;

  memcpy(p, from, (unsigned int)flen);
  return 1;
}

int RSA_message_index_PKCS1_type_2(const uint8_t *from, size_t from_len,
                                   size_t *out_index) {
  size_t i;
  unsigned first_byte_is_zero, second_byte_is_two, looking_for_index;
  unsigned valid_index, zero_index = 0;

  /* PKCS#1 v1.5 decryption. See "PKCS #1 v2.2: RSA Cryptography
   * Standard", section 7.2.2. */
  if (from_len < RSA_PKCS1_PADDING_SIZE || from_len > UINT_MAX) {
    /* |from| is zero-padded to the size of the RSA modulus, a public value, so
     * this can be rejected in non-constant time. This logic also requires
     * |from_len| fit in an |unsigned|. */
    *out_index = 0;
    return 0;
  }

  first_byte_is_zero = constant_time_eq(from[0], 0);
  second_byte_is_two = constant_time_eq(from[1], 2);

  looking_for_index = ~0u;
  for (i = 2; i < from_len; i++) {
    unsigned equals0 = constant_time_is_zero(from[i]);
    zero_index = constant_time_select(looking_for_index & equals0, (unsigned)i,
                                      zero_index);
    looking_for_index = constant_time_select(equals0, 0, looking_for_index);
  }

  /* The input must begin with 00 02. */
  valid_index = first_byte_is_zero;
  valid_index &= second_byte_is_two;

  /* We must have found the end of PS. */
  valid_index &= ~looking_for_index;

  /* PS must be at least 8 bytes long, and it starts two bytes into |from|. */
  valid_index &= constant_time_ge(zero_index, 2 + 8);

  /* Skip the zero byte. */
  zero_index++;

  *out_index = constant_time_select(valid_index, zero_index, 0);
  return constant_time_select(valid_index, 1, 0);
}

int RSA_padding_check_PKCS1_type_2(uint8_t *to, unsigned tlen,
                                   const uint8_t *from, unsigned flen) {
  size_t msg_index, msg_len;

  if (flen == 0) {
    OPENSSL_PUT_ERROR(RSA, RSA_R_EMPTY_PUBLIC_KEY);
    return -1;
  }

  /* NOTE: Although |RSA_message_index_PKCS1_type_2| itself is constant time,
   * the API contracts of this function and |RSA_decrypt| with
   * |RSA_PKCS1_PADDING| make it impossible to completely avoid Bleichenbacher's
   * attack. */
  if (!RSA_message_index_PKCS1_type_2(from, flen, &msg_index)) {
    OPENSSL_PUT_ERROR(RSA, RSA_R_PKCS_DECODING_ERROR);
    return -1;
  }

  msg_len = flen - msg_index;
  if (msg_len > tlen) {
    /* This shouldn't happen because this function is always called with |tlen|
     * the key size and |flen| is bounded by the key size. */
    OPENSSL_PUT_ERROR(RSA, RSA_R_PKCS_DECODING_ERROR);
    return -1;
  }
  memcpy(to, &from[msg_index], msg_len);
  return msg_len;
}

int RSA_padding_add_none(uint8_t *to, unsigned tlen, const uint8_t *from, unsigned flen) {
  if (flen > tlen) {
    OPENSSL_PUT_ERROR(RSA, RSA_R_DATA_TOO_LARGE_FOR_KEY_SIZE);
    return 0;
  }

  if (flen < tlen) {
    OPENSSL_PUT_ERROR(RSA, RSA_R_DATA_TOO_SMALL_FOR_KEY_SIZE);
    return 0;
  }

  memcpy(to, from, (unsigned int)flen);
  return 1;
<<<<<<< HEAD
=======
}

int PKCS1_MGF1(uint8_t *mask, unsigned len, const uint8_t *seed,
               unsigned seedlen, const EVP_MD *dgst) {
  unsigned outlen = 0;
  uint32_t i;
  uint8_t cnt[4];
  EVP_MD_CTX c;
  uint8_t md[EVP_MAX_MD_SIZE];
  unsigned mdlen;
  int ret = -1;

  EVP_MD_CTX_init(&c);
  mdlen = EVP_MD_size(dgst);

  for (i = 0; outlen < len; i++) {
    cnt[0] = (uint8_t)((i >> 24) & 255);
    cnt[1] = (uint8_t)((i >> 16) & 255);
    cnt[2] = (uint8_t)((i >> 8)) & 255;
    cnt[3] = (uint8_t)(i & 255);
    if (!EVP_DigestInit_ex(&c, dgst, NULL) ||
        !EVP_DigestUpdate(&c, seed, seedlen) || !EVP_DigestUpdate(&c, cnt, 4)) {
      goto err;
    }

    if (outlen + mdlen <= len) {
      if (!EVP_DigestFinal_ex(&c, mask + outlen, NULL)) {
        goto err;
      }
      outlen += mdlen;
    } else {
      if (!EVP_DigestFinal_ex(&c, md, NULL)) {
        goto err;
      }
      memcpy(mask + outlen, md, len - outlen);
      outlen = len;
    }
  }
  ret = 0;

err:
  EVP_MD_CTX_cleanup(&c);
  return ret;
}

int RSA_padding_add_PKCS1_OAEP_mgf1(uint8_t *to, unsigned tlen,
                                    const uint8_t *from, unsigned flen,
                                    const uint8_t *param, unsigned plen,
                                    const EVP_MD *md, const EVP_MD *mgf1md) {
  unsigned i, emlen, mdlen;
  uint8_t *db, *seed;
  uint8_t *dbmask = NULL, seedmask[EVP_MAX_MD_SIZE];
  int ret = 0;

  if (md == NULL) {
    md = EVP_sha1();
  }
  if (mgf1md == NULL) {
    mgf1md = md;
  }

  mdlen = EVP_MD_size(md);

  if (tlen < 2 * mdlen + 2) {
    OPENSSL_PUT_ERROR(RSA, RSA_R_KEY_SIZE_TOO_SMALL);
    return 0;
  }

  emlen = tlen - 1;
  if (flen > emlen - 2 * mdlen - 1) {
    OPENSSL_PUT_ERROR(RSA, RSA_R_DATA_TOO_LARGE_FOR_KEY_SIZE);
    return 0;
  }

  if (emlen < 2 * mdlen + 1) {
    OPENSSL_PUT_ERROR(RSA, RSA_R_KEY_SIZE_TOO_SMALL);
    return 0;
  }

  to[0] = 0;
  seed = to + 1;
  db = to + mdlen + 1;

  if (!EVP_Digest((void *)param, plen, db, NULL, md, NULL)) {
    return 0;
  }
  memset(db + mdlen, 0, emlen - flen - 2 * mdlen - 1);
  db[emlen - flen - mdlen - 1] = 0x01;
  memcpy(db + emlen - flen - mdlen, from, flen);
  if (!RAND_bytes(seed, mdlen)) {
    return 0;
  }

  dbmask = OPENSSL_malloc(emlen - mdlen);
  if (dbmask == NULL) {
    OPENSSL_PUT_ERROR(RSA, ERR_R_MALLOC_FAILURE);
    return 0;
  }

  if (PKCS1_MGF1(dbmask, emlen - mdlen, seed, mdlen, mgf1md) < 0) {
    goto out;
  }
  for (i = 0; i < emlen - mdlen; i++) {
    db[i] ^= dbmask[i];
  }

  if (PKCS1_MGF1(seedmask, mdlen, db, emlen - mdlen, mgf1md) < 0) {
    goto out;
  }
  for (i = 0; i < mdlen; i++) {
    seed[i] ^= seedmask[i];
  }
  ret = 1;

out:
  OPENSSL_free(dbmask);
  return ret;
}

int RSA_padding_check_PKCS1_OAEP_mgf1(uint8_t *to, unsigned tlen,
                                      const uint8_t *from, unsigned flen,
                                      const uint8_t *param, unsigned plen,
                                      const EVP_MD *md, const EVP_MD *mgf1md) {
  unsigned i, dblen, mlen = -1, mdlen, bad, looking_for_one_byte, one_index;
  const uint8_t *maskeddb, *maskedseed;
  uint8_t *db = NULL, seed[EVP_MAX_MD_SIZE], phash[EVP_MAX_MD_SIZE];

  if (md == NULL) {
    md = EVP_sha1();
  }
  if (mgf1md == NULL) {
    mgf1md = md;
  }

  mdlen = EVP_MD_size(md);

  /* The encoded message is one byte smaller than the modulus to ensure that it
   * doesn't end up greater than the modulus. Thus there's an extra "+1" here
   * compared to https://tools.ietf.org/html/rfc2437#section-9.1.1.2. */
  if (flen < 1 + 2*mdlen + 1) {
    /* 'flen' is the length of the modulus, i.e. does not depend on the
     * particular ciphertext. */
    goto decoding_err;
  }

  dblen = flen - mdlen - 1;
  db = OPENSSL_malloc(dblen);
  if (db == NULL) {
    OPENSSL_PUT_ERROR(RSA, ERR_R_MALLOC_FAILURE);
    goto err;
  }

  maskedseed = from + 1;
  maskeddb = from + 1 + mdlen;

  if (PKCS1_MGF1(seed, mdlen, maskeddb, dblen, mgf1md)) {
    goto err;
  }
  for (i = 0; i < mdlen; i++) {
    seed[i] ^= maskedseed[i];
  }

  if (PKCS1_MGF1(db, dblen, seed, mdlen, mgf1md)) {
    goto err;
  }
  for (i = 0; i < dblen; i++) {
    db[i] ^= maskeddb[i];
  }

  if (!EVP_Digest((void *)param, plen, phash, NULL, md, NULL)) {
    goto err;
  }

  bad = ~constant_time_is_zero(CRYPTO_memcmp(db, phash, mdlen));
  bad |= ~constant_time_is_zero(from[0]);

  looking_for_one_byte = ~0u;
  for (i = mdlen; i < dblen; i++) {
    unsigned equals1 = constant_time_eq(db[i], 1);
    unsigned equals0 = constant_time_eq(db[i], 0);
    one_index = constant_time_select(looking_for_one_byte & equals1, i, one_index);
    looking_for_one_byte =
        constant_time_select(equals1, 0, looking_for_one_byte);
    bad |= looking_for_one_byte & ~equals0;
  }

  bad |= looking_for_one_byte;

  if (bad) {
    goto decoding_err;
  }

  one_index++;
  mlen = dblen - one_index;
  if (tlen < mlen) {
    OPENSSL_PUT_ERROR(RSA, RSA_R_DATA_TOO_LARGE);
    mlen = -1;
  } else {
    memcpy(to, db + one_index, mlen);
  }

  OPENSSL_free(db);
  return mlen;

decoding_err:
  /* to avoid chosen ciphertext attacks, the error message should not reveal
   * which kind of decoding error happened */
  OPENSSL_PUT_ERROR(RSA, RSA_R_OAEP_DECODING_ERROR);
 err:
  OPENSSL_free(db);
  return -1;
}

static const unsigned char zeroes[] = {0,0,0,0,0,0,0,0};

int RSA_verify_PKCS1_PSS_mgf1(RSA *rsa, const uint8_t *mHash,
                              const EVP_MD *Hash, const EVP_MD *mgf1Hash,
                              const uint8_t *EM, int sLen) {
  int i;
  int ret = 0;
  int maskedDBLen, MSBits, emLen;
  size_t hLen;
  const uint8_t *H;
  uint8_t *DB = NULL;
  EVP_MD_CTX ctx;
  uint8_t H_[EVP_MAX_MD_SIZE];
  EVP_MD_CTX_init(&ctx);

  if (mgf1Hash == NULL) {
    mgf1Hash = Hash;
  }

  hLen = EVP_MD_size(Hash);

  /* Negative sLen has special meanings:
   *	-1	sLen == hLen
   *	-2	salt length is autorecovered from signature
   *	-N	reserved */
  if (sLen == -1) {
    sLen = hLen;
  } else if (sLen == -2) {
    sLen = -2;
  } else if (sLen < -2) {
    OPENSSL_PUT_ERROR(RSA, RSA_R_SLEN_CHECK_FAILED);
    goto err;
  }

  MSBits = (BN_num_bits(rsa->n) - 1) & 0x7;
  emLen = RSA_size(rsa);
  if (EM[0] & (0xFF << MSBits)) {
    OPENSSL_PUT_ERROR(RSA, RSA_R_FIRST_OCTET_INVALID);
    goto err;
  }
  if (MSBits == 0) {
    EM++;
    emLen--;
  }
  if (emLen < ((int)hLen + sLen + 2)) {
    /* sLen can be small negative */
    OPENSSL_PUT_ERROR(RSA, RSA_R_DATA_TOO_LARGE);
    goto err;
  }
  if (EM[emLen - 1] != 0xbc) {
    OPENSSL_PUT_ERROR(RSA, RSA_R_LAST_OCTET_INVALID);
    goto err;
  }
  maskedDBLen = emLen - hLen - 1;
  H = EM + maskedDBLen;
  DB = OPENSSL_malloc(maskedDBLen);
  if (!DB) {
    OPENSSL_PUT_ERROR(RSA, ERR_R_MALLOC_FAILURE);
    goto err;
  }
  if (PKCS1_MGF1(DB, maskedDBLen, H, hLen, mgf1Hash) < 0) {
    goto err;
  }
  for (i = 0; i < maskedDBLen; i++) {
    DB[i] ^= EM[i];
  }
  if (MSBits) {
    DB[0] &= 0xFF >> (8 - MSBits);
  }
  for (i = 0; DB[i] == 0 && i < (maskedDBLen - 1); i++) {
    ;
  }
  if (DB[i++] != 0x1) {
    OPENSSL_PUT_ERROR(RSA, RSA_R_SLEN_RECOVERY_FAILED);
    goto err;
  }
  if (sLen >= 0 && (maskedDBLen - i) != sLen) {
    OPENSSL_PUT_ERROR(RSA, RSA_R_SLEN_CHECK_FAILED);
    goto err;
  }
  if (!EVP_DigestInit_ex(&ctx, Hash, NULL) ||
      !EVP_DigestUpdate(&ctx, zeroes, sizeof zeroes) ||
      !EVP_DigestUpdate(&ctx, mHash, hLen)) {
    goto err;
  }
  if (maskedDBLen - i) {
    if (!EVP_DigestUpdate(&ctx, DB + i, maskedDBLen - i)) {
      goto err;
    }
  }
  if (!EVP_DigestFinal_ex(&ctx, H_, NULL)) {
    goto err;
  }
  if (memcmp(H_, H, hLen)) {
    OPENSSL_PUT_ERROR(RSA, RSA_R_BAD_SIGNATURE);
    ret = 0;
  } else {
    ret = 1;
  }

err:
  OPENSSL_free(DB);
  EVP_MD_CTX_cleanup(&ctx);

  return ret;
}

int RSA_padding_add_PKCS1_PSS_mgf1(RSA *rsa, unsigned char *EM,
                                   const unsigned char *mHash,
                                   const EVP_MD *Hash, const EVP_MD *mgf1Hash,
                                   int sLen) {
  int i;
  int ret = 0;
  size_t maskedDBLen, MSBits, emLen;
  size_t hLen;
  unsigned char *H, *salt = NULL, *p;
  EVP_MD_CTX ctx;

  if (mgf1Hash == NULL) {
    mgf1Hash = Hash;
  }

  hLen = EVP_MD_size(Hash);

  /* Negative sLen has special meanings:
   *	-1	sLen == hLen
   *	-2	salt length is maximized
   *	-N	reserved */
  if (sLen == -1) {
    sLen = hLen;
  } else if (sLen == -2) {
    sLen = -2;
  } else if (sLen < -2) {
    OPENSSL_PUT_ERROR(RSA, RSA_R_SLEN_CHECK_FAILED);
    goto err;
  }

  if (BN_is_zero(rsa->n)) {
    OPENSSL_PUT_ERROR(RSA, RSA_R_EMPTY_PUBLIC_KEY);
    goto err;
  }

  MSBits = (BN_num_bits(rsa->n) - 1) & 0x7;
  emLen = RSA_size(rsa);
  if (MSBits == 0) {
    assert(emLen >= 1);
    *EM++ = 0;
    emLen--;
  }
  if (sLen == -2) {
    if (emLen < hLen + 2) {
      OPENSSL_PUT_ERROR(RSA, RSA_R_DATA_TOO_LARGE_FOR_KEY_SIZE);
      goto err;
    }
    sLen = emLen - hLen - 2;
  } else if (emLen < hLen + sLen + 2) {
    OPENSSL_PUT_ERROR(RSA, RSA_R_DATA_TOO_LARGE_FOR_KEY_SIZE);
    goto err;
  }
  if (sLen > 0) {
    salt = OPENSSL_malloc(sLen);
    if (!salt) {
      OPENSSL_PUT_ERROR(RSA, ERR_R_MALLOC_FAILURE);
      goto err;
    }
    if (!RAND_bytes(salt, sLen)) {
      goto err;
    }
  }
  maskedDBLen = emLen - hLen - 1;
  H = EM + maskedDBLen;
  EVP_MD_CTX_init(&ctx);
  if (!EVP_DigestInit_ex(&ctx, Hash, NULL) ||
      !EVP_DigestUpdate(&ctx, zeroes, sizeof zeroes) ||
      !EVP_DigestUpdate(&ctx, mHash, hLen)) {
    goto err;
  }
  if (sLen && !EVP_DigestUpdate(&ctx, salt, sLen)) {
    goto err;
  }
  if (!EVP_DigestFinal_ex(&ctx, H, NULL)) {
    goto err;
  }
  EVP_MD_CTX_cleanup(&ctx);

  /* Generate dbMask in place then perform XOR on it */
  if (PKCS1_MGF1(EM, maskedDBLen, H, hLen, mgf1Hash)) {
    goto err;
  }

  p = EM;

  /* Initial PS XORs with all zeroes which is a NOP so just update
   * pointer. Note from a test above this value is guaranteed to
   * be non-negative. */
  p += emLen - sLen - hLen - 2;
  *p++ ^= 0x1;
  if (sLen > 0) {
    for (i = 0; i < sLen; i++) {
      *p++ ^= salt[i];
    }
  }
  if (MSBits) {
    EM[0] &= 0xFF >> (8 - MSBits);
  }

  /* H is already in place so just set final 0xbc */

  EM[emLen - 1] = 0xbc;

  ret = 1;

err:
  OPENSSL_free(salt);

  return ret;
>>>>>>> 1634a334
}<|MERGE_RESOLUTION|>--- conflicted
+++ resolved
@@ -59,7 +59,6 @@
 #include <limits.h>
 #include <string.h>
 
-#include <openssl/bn.h>
 #include <openssl/err.h>
 #include <openssl/mem.h>
 #include <openssl/rand.h>
@@ -278,436 +277,4 @@
 
   memcpy(to, from, (unsigned int)flen);
   return 1;
-<<<<<<< HEAD
-=======
-}
-
-int PKCS1_MGF1(uint8_t *mask, unsigned len, const uint8_t *seed,
-               unsigned seedlen, const EVP_MD *dgst) {
-  unsigned outlen = 0;
-  uint32_t i;
-  uint8_t cnt[4];
-  EVP_MD_CTX c;
-  uint8_t md[EVP_MAX_MD_SIZE];
-  unsigned mdlen;
-  int ret = -1;
-
-  EVP_MD_CTX_init(&c);
-  mdlen = EVP_MD_size(dgst);
-
-  for (i = 0; outlen < len; i++) {
-    cnt[0] = (uint8_t)((i >> 24) & 255);
-    cnt[1] = (uint8_t)((i >> 16) & 255);
-    cnt[2] = (uint8_t)((i >> 8)) & 255;
-    cnt[3] = (uint8_t)(i & 255);
-    if (!EVP_DigestInit_ex(&c, dgst, NULL) ||
-        !EVP_DigestUpdate(&c, seed, seedlen) || !EVP_DigestUpdate(&c, cnt, 4)) {
-      goto err;
-    }
-
-    if (outlen + mdlen <= len) {
-      if (!EVP_DigestFinal_ex(&c, mask + outlen, NULL)) {
-        goto err;
-      }
-      outlen += mdlen;
-    } else {
-      if (!EVP_DigestFinal_ex(&c, md, NULL)) {
-        goto err;
-      }
-      memcpy(mask + outlen, md, len - outlen);
-      outlen = len;
-    }
-  }
-  ret = 0;
-
-err:
-  EVP_MD_CTX_cleanup(&c);
-  return ret;
-}
-
-int RSA_padding_add_PKCS1_OAEP_mgf1(uint8_t *to, unsigned tlen,
-                                    const uint8_t *from, unsigned flen,
-                                    const uint8_t *param, unsigned plen,
-                                    const EVP_MD *md, const EVP_MD *mgf1md) {
-  unsigned i, emlen, mdlen;
-  uint8_t *db, *seed;
-  uint8_t *dbmask = NULL, seedmask[EVP_MAX_MD_SIZE];
-  int ret = 0;
-
-  if (md == NULL) {
-    md = EVP_sha1();
-  }
-  if (mgf1md == NULL) {
-    mgf1md = md;
-  }
-
-  mdlen = EVP_MD_size(md);
-
-  if (tlen < 2 * mdlen + 2) {
-    OPENSSL_PUT_ERROR(RSA, RSA_R_KEY_SIZE_TOO_SMALL);
-    return 0;
-  }
-
-  emlen = tlen - 1;
-  if (flen > emlen - 2 * mdlen - 1) {
-    OPENSSL_PUT_ERROR(RSA, RSA_R_DATA_TOO_LARGE_FOR_KEY_SIZE);
-    return 0;
-  }
-
-  if (emlen < 2 * mdlen + 1) {
-    OPENSSL_PUT_ERROR(RSA, RSA_R_KEY_SIZE_TOO_SMALL);
-    return 0;
-  }
-
-  to[0] = 0;
-  seed = to + 1;
-  db = to + mdlen + 1;
-
-  if (!EVP_Digest((void *)param, plen, db, NULL, md, NULL)) {
-    return 0;
-  }
-  memset(db + mdlen, 0, emlen - flen - 2 * mdlen - 1);
-  db[emlen - flen - mdlen - 1] = 0x01;
-  memcpy(db + emlen - flen - mdlen, from, flen);
-  if (!RAND_bytes(seed, mdlen)) {
-    return 0;
-  }
-
-  dbmask = OPENSSL_malloc(emlen - mdlen);
-  if (dbmask == NULL) {
-    OPENSSL_PUT_ERROR(RSA, ERR_R_MALLOC_FAILURE);
-    return 0;
-  }
-
-  if (PKCS1_MGF1(dbmask, emlen - mdlen, seed, mdlen, mgf1md) < 0) {
-    goto out;
-  }
-  for (i = 0; i < emlen - mdlen; i++) {
-    db[i] ^= dbmask[i];
-  }
-
-  if (PKCS1_MGF1(seedmask, mdlen, db, emlen - mdlen, mgf1md) < 0) {
-    goto out;
-  }
-  for (i = 0; i < mdlen; i++) {
-    seed[i] ^= seedmask[i];
-  }
-  ret = 1;
-
-out:
-  OPENSSL_free(dbmask);
-  return ret;
-}
-
-int RSA_padding_check_PKCS1_OAEP_mgf1(uint8_t *to, unsigned tlen,
-                                      const uint8_t *from, unsigned flen,
-                                      const uint8_t *param, unsigned plen,
-                                      const EVP_MD *md, const EVP_MD *mgf1md) {
-  unsigned i, dblen, mlen = -1, mdlen, bad, looking_for_one_byte, one_index;
-  const uint8_t *maskeddb, *maskedseed;
-  uint8_t *db = NULL, seed[EVP_MAX_MD_SIZE], phash[EVP_MAX_MD_SIZE];
-
-  if (md == NULL) {
-    md = EVP_sha1();
-  }
-  if (mgf1md == NULL) {
-    mgf1md = md;
-  }
-
-  mdlen = EVP_MD_size(md);
-
-  /* The encoded message is one byte smaller than the modulus to ensure that it
-   * doesn't end up greater than the modulus. Thus there's an extra "+1" here
-   * compared to https://tools.ietf.org/html/rfc2437#section-9.1.1.2. */
-  if (flen < 1 + 2*mdlen + 1) {
-    /* 'flen' is the length of the modulus, i.e. does not depend on the
-     * particular ciphertext. */
-    goto decoding_err;
-  }
-
-  dblen = flen - mdlen - 1;
-  db = OPENSSL_malloc(dblen);
-  if (db == NULL) {
-    OPENSSL_PUT_ERROR(RSA, ERR_R_MALLOC_FAILURE);
-    goto err;
-  }
-
-  maskedseed = from + 1;
-  maskeddb = from + 1 + mdlen;
-
-  if (PKCS1_MGF1(seed, mdlen, maskeddb, dblen, mgf1md)) {
-    goto err;
-  }
-  for (i = 0; i < mdlen; i++) {
-    seed[i] ^= maskedseed[i];
-  }
-
-  if (PKCS1_MGF1(db, dblen, seed, mdlen, mgf1md)) {
-    goto err;
-  }
-  for (i = 0; i < dblen; i++) {
-    db[i] ^= maskeddb[i];
-  }
-
-  if (!EVP_Digest((void *)param, plen, phash, NULL, md, NULL)) {
-    goto err;
-  }
-
-  bad = ~constant_time_is_zero(CRYPTO_memcmp(db, phash, mdlen));
-  bad |= ~constant_time_is_zero(from[0]);
-
-  looking_for_one_byte = ~0u;
-  for (i = mdlen; i < dblen; i++) {
-    unsigned equals1 = constant_time_eq(db[i], 1);
-    unsigned equals0 = constant_time_eq(db[i], 0);
-    one_index = constant_time_select(looking_for_one_byte & equals1, i, one_index);
-    looking_for_one_byte =
-        constant_time_select(equals1, 0, looking_for_one_byte);
-    bad |= looking_for_one_byte & ~equals0;
-  }
-
-  bad |= looking_for_one_byte;
-
-  if (bad) {
-    goto decoding_err;
-  }
-
-  one_index++;
-  mlen = dblen - one_index;
-  if (tlen < mlen) {
-    OPENSSL_PUT_ERROR(RSA, RSA_R_DATA_TOO_LARGE);
-    mlen = -1;
-  } else {
-    memcpy(to, db + one_index, mlen);
-  }
-
-  OPENSSL_free(db);
-  return mlen;
-
-decoding_err:
-  /* to avoid chosen ciphertext attacks, the error message should not reveal
-   * which kind of decoding error happened */
-  OPENSSL_PUT_ERROR(RSA, RSA_R_OAEP_DECODING_ERROR);
- err:
-  OPENSSL_free(db);
-  return -1;
-}
-
-static const unsigned char zeroes[] = {0,0,0,0,0,0,0,0};
-
-int RSA_verify_PKCS1_PSS_mgf1(RSA *rsa, const uint8_t *mHash,
-                              const EVP_MD *Hash, const EVP_MD *mgf1Hash,
-                              const uint8_t *EM, int sLen) {
-  int i;
-  int ret = 0;
-  int maskedDBLen, MSBits, emLen;
-  size_t hLen;
-  const uint8_t *H;
-  uint8_t *DB = NULL;
-  EVP_MD_CTX ctx;
-  uint8_t H_[EVP_MAX_MD_SIZE];
-  EVP_MD_CTX_init(&ctx);
-
-  if (mgf1Hash == NULL) {
-    mgf1Hash = Hash;
-  }
-
-  hLen = EVP_MD_size(Hash);
-
-  /* Negative sLen has special meanings:
-   *	-1	sLen == hLen
-   *	-2	salt length is autorecovered from signature
-   *	-N	reserved */
-  if (sLen == -1) {
-    sLen = hLen;
-  } else if (sLen == -2) {
-    sLen = -2;
-  } else if (sLen < -2) {
-    OPENSSL_PUT_ERROR(RSA, RSA_R_SLEN_CHECK_FAILED);
-    goto err;
-  }
-
-  MSBits = (BN_num_bits(rsa->n) - 1) & 0x7;
-  emLen = RSA_size(rsa);
-  if (EM[0] & (0xFF << MSBits)) {
-    OPENSSL_PUT_ERROR(RSA, RSA_R_FIRST_OCTET_INVALID);
-    goto err;
-  }
-  if (MSBits == 0) {
-    EM++;
-    emLen--;
-  }
-  if (emLen < ((int)hLen + sLen + 2)) {
-    /* sLen can be small negative */
-    OPENSSL_PUT_ERROR(RSA, RSA_R_DATA_TOO_LARGE);
-    goto err;
-  }
-  if (EM[emLen - 1] != 0xbc) {
-    OPENSSL_PUT_ERROR(RSA, RSA_R_LAST_OCTET_INVALID);
-    goto err;
-  }
-  maskedDBLen = emLen - hLen - 1;
-  H = EM + maskedDBLen;
-  DB = OPENSSL_malloc(maskedDBLen);
-  if (!DB) {
-    OPENSSL_PUT_ERROR(RSA, ERR_R_MALLOC_FAILURE);
-    goto err;
-  }
-  if (PKCS1_MGF1(DB, maskedDBLen, H, hLen, mgf1Hash) < 0) {
-    goto err;
-  }
-  for (i = 0; i < maskedDBLen; i++) {
-    DB[i] ^= EM[i];
-  }
-  if (MSBits) {
-    DB[0] &= 0xFF >> (8 - MSBits);
-  }
-  for (i = 0; DB[i] == 0 && i < (maskedDBLen - 1); i++) {
-    ;
-  }
-  if (DB[i++] != 0x1) {
-    OPENSSL_PUT_ERROR(RSA, RSA_R_SLEN_RECOVERY_FAILED);
-    goto err;
-  }
-  if (sLen >= 0 && (maskedDBLen - i) != sLen) {
-    OPENSSL_PUT_ERROR(RSA, RSA_R_SLEN_CHECK_FAILED);
-    goto err;
-  }
-  if (!EVP_DigestInit_ex(&ctx, Hash, NULL) ||
-      !EVP_DigestUpdate(&ctx, zeroes, sizeof zeroes) ||
-      !EVP_DigestUpdate(&ctx, mHash, hLen)) {
-    goto err;
-  }
-  if (maskedDBLen - i) {
-    if (!EVP_DigestUpdate(&ctx, DB + i, maskedDBLen - i)) {
-      goto err;
-    }
-  }
-  if (!EVP_DigestFinal_ex(&ctx, H_, NULL)) {
-    goto err;
-  }
-  if (memcmp(H_, H, hLen)) {
-    OPENSSL_PUT_ERROR(RSA, RSA_R_BAD_SIGNATURE);
-    ret = 0;
-  } else {
-    ret = 1;
-  }
-
-err:
-  OPENSSL_free(DB);
-  EVP_MD_CTX_cleanup(&ctx);
-
-  return ret;
-}
-
-int RSA_padding_add_PKCS1_PSS_mgf1(RSA *rsa, unsigned char *EM,
-                                   const unsigned char *mHash,
-                                   const EVP_MD *Hash, const EVP_MD *mgf1Hash,
-                                   int sLen) {
-  int i;
-  int ret = 0;
-  size_t maskedDBLen, MSBits, emLen;
-  size_t hLen;
-  unsigned char *H, *salt = NULL, *p;
-  EVP_MD_CTX ctx;
-
-  if (mgf1Hash == NULL) {
-    mgf1Hash = Hash;
-  }
-
-  hLen = EVP_MD_size(Hash);
-
-  /* Negative sLen has special meanings:
-   *	-1	sLen == hLen
-   *	-2	salt length is maximized
-   *	-N	reserved */
-  if (sLen == -1) {
-    sLen = hLen;
-  } else if (sLen == -2) {
-    sLen = -2;
-  } else if (sLen < -2) {
-    OPENSSL_PUT_ERROR(RSA, RSA_R_SLEN_CHECK_FAILED);
-    goto err;
-  }
-
-  if (BN_is_zero(rsa->n)) {
-    OPENSSL_PUT_ERROR(RSA, RSA_R_EMPTY_PUBLIC_KEY);
-    goto err;
-  }
-
-  MSBits = (BN_num_bits(rsa->n) - 1) & 0x7;
-  emLen = RSA_size(rsa);
-  if (MSBits == 0) {
-    assert(emLen >= 1);
-    *EM++ = 0;
-    emLen--;
-  }
-  if (sLen == -2) {
-    if (emLen < hLen + 2) {
-      OPENSSL_PUT_ERROR(RSA, RSA_R_DATA_TOO_LARGE_FOR_KEY_SIZE);
-      goto err;
-    }
-    sLen = emLen - hLen - 2;
-  } else if (emLen < hLen + sLen + 2) {
-    OPENSSL_PUT_ERROR(RSA, RSA_R_DATA_TOO_LARGE_FOR_KEY_SIZE);
-    goto err;
-  }
-  if (sLen > 0) {
-    salt = OPENSSL_malloc(sLen);
-    if (!salt) {
-      OPENSSL_PUT_ERROR(RSA, ERR_R_MALLOC_FAILURE);
-      goto err;
-    }
-    if (!RAND_bytes(salt, sLen)) {
-      goto err;
-    }
-  }
-  maskedDBLen = emLen - hLen - 1;
-  H = EM + maskedDBLen;
-  EVP_MD_CTX_init(&ctx);
-  if (!EVP_DigestInit_ex(&ctx, Hash, NULL) ||
-      !EVP_DigestUpdate(&ctx, zeroes, sizeof zeroes) ||
-      !EVP_DigestUpdate(&ctx, mHash, hLen)) {
-    goto err;
-  }
-  if (sLen && !EVP_DigestUpdate(&ctx, salt, sLen)) {
-    goto err;
-  }
-  if (!EVP_DigestFinal_ex(&ctx, H, NULL)) {
-    goto err;
-  }
-  EVP_MD_CTX_cleanup(&ctx);
-
-  /* Generate dbMask in place then perform XOR on it */
-  if (PKCS1_MGF1(EM, maskedDBLen, H, hLen, mgf1Hash)) {
-    goto err;
-  }
-
-  p = EM;
-
-  /* Initial PS XORs with all zeroes which is a NOP so just update
-   * pointer. Note from a test above this value is guaranteed to
-   * be non-negative. */
-  p += emLen - sLen - hLen - 2;
-  *p++ ^= 0x1;
-  if (sLen > 0) {
-    for (i = 0; i < sLen; i++) {
-      *p++ ^= salt[i];
-    }
-  }
-  if (MSBits) {
-    EM[0] &= 0xFF >> (8 - MSBits);
-  }
-
-  /* H is already in place so just set final 0xbc */
-
-  EM[emLen - 1] = 0xbc;
-
-  ret = 1;
-
-err:
-  OPENSSL_free(salt);
-
-  return ret;
->>>>>>> 1634a334
 }