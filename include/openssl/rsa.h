--- conflicted
+++ resolved
@@ -126,9 +126,7 @@
  *
  * It returns 1 on success or zero on error.
  *
- * The |padding| argument must be one of the |RSA_*_PADDING| values. If in
- * doubt, use |RSA_PKCS1_OAEP_PADDING| for new protocols but
- * |RSA_PKCS1_PADDING| is most common. */
+ * The |padding| argument must be one of the |RSA_*_PADDING| values. */
 OPENSSL_EXPORT int RSA_encrypt(RSA *rsa, size_t *out_len, uint8_t *out,
                                size_t max_out, const uint8_t *in, size_t in_len,
                                int padding);
@@ -152,47 +150,6 @@
                                size_t max_out, const uint8_t *in, size_t in_len,
                                int padding);
 
-<<<<<<< HEAD
-/* RSA_message_index_PKCS1_type_2 performs the first step of a PKCS #1 padding
- * check for decryption. If the |from_len| bytes pointed to at |from| are a
- * valid PKCS #1 message, it returns one and sets |*out_index| to the start of
- * the unpadded message. The unpadded message is a suffix of the input and has
- * length |from_len - *out_index|. Otherwise, it returns zero and sets
- * |*out_index| to zero. This function runs in time independent of the input
- * data and is intended to be used directly to avoid Bleichenbacher's attack.
- *
- * WARNING: This function behaves differently from the usual OpenSSL convention
- * in that it does NOT put an error on the queue in the error case. */
-OPENSSL_EXPORT int RSA_message_index_PKCS1_type_2(const uint8_t *from,
-                                                  size_t from_len,
-                                                  size_t *out_index);
-=======
-/* RSA_public_encrypt encrypts |flen| bytes from |from| to the public key in
- * |rsa| and writes the encrypted data to |to|. The |to| buffer must have at
- * least |RSA_size| bytes of space. It returns the number of bytes written, or
- * -1 on error. The |padding| argument must be one of the |RSA_*_PADDING|
- * values. If in doubt, use |RSA_PKCS1_OAEP_PADDING| for new protocols but
- * |RSA_PKCS1_PADDING| is most common.
- *
- * WARNING: this function is dangerous because it breaks the usual return value
- * convention. Use |RSA_encrypt| instead. */
-OPENSSL_EXPORT int RSA_public_encrypt(size_t flen, const uint8_t *from,
-                                      uint8_t *to, RSA *rsa, int padding);
-
-/* RSA_private_decrypt decrypts |flen| bytes from |from| with the public key in
- * |rsa| and writes the plaintext to |to|. The |to| buffer must have at least
- * |RSA_size| bytes of space. It returns the number of bytes written, or -1 on
- * error. The |padding| argument must be one of the |RSA_*_PADDING| values. If
- * in doubt, use |RSA_PKCS1_OAEP_PADDING| for new protocols. Passing
- * |RSA_PKCS1_PADDING| into this function is deprecated and insecure. See
- * |RSA_decrypt|.
- *
- * WARNING: this function is dangerous because it breaks the usual return value
- * convention. Use |RSA_decrypt| instead. */
-OPENSSL_EXPORT int RSA_private_decrypt(size_t flen, const uint8_t *from,
-                                       uint8_t *to, RSA *rsa, int padding);
->>>>>>> 3f5b43df
-
 
 /* Signing / Verification */
 
@@ -216,9 +173,7 @@
  *
  * It returns 1 on success or zero on error.
  *
- * The |padding| argument must be one of the |RSA_*_PADDING| values. If in
- * doubt, |RSA_PKCS1_PADDING| is the most common but |RSA_PKCS1_PSS_PADDING|
- * (via the |EVP_PKEY| interface) is preferred for new protocols. */
+ * The |padding| argument must be one of the |RSA_*_PADDING| values. */
 OPENSSL_EXPORT int RSA_sign_raw(RSA *rsa, size_t *out_len, uint8_t *out,
                                 size_t max_out, const uint8_t *in,
                                 size_t in_len, int padding);
@@ -244,42 +199,11 @@
  *
  * It returns 1 on success or zero on error.
  *
- * The |padding| argument must be one of the |RSA_*_PADDING| values. If in
- * doubt, |RSA_PKCS1_PADDING| is the most common but |RSA_PKCS1_PSS_PADDING|
- * (via the |EVP_PKEY| interface) is preferred for new protocols. */
+ * The |padding| argument must be one of the |RSA_*_PADDING| values. */
 OPENSSL_EXPORT int RSA_verify_raw(RSA *rsa, size_t *out_len, uint8_t *out,
                                   size_t max_out, const uint8_t *in,
                                   size_t in_len, int padding);
 
-<<<<<<< HEAD
-=======
-/* RSA_private_encrypt encrypts |flen| bytes from |from| with the private key in
- * |rsa| and writes the encrypted data to |to|. The |to| buffer must have at
- * least |RSA_size| bytes of space. It returns the number of bytes written, or
- * -1 on error. The |padding| argument must be one of the |RSA_*_PADDING|
- * values. If in doubt, |RSA_PKCS1_PADDING| is the most common but
- * |RSA_PKCS1_PSS_PADDING| (via the |EVP_PKEY| interface) is preferred for new
- * protocols.
- *
- * WARNING: this function is dangerous because it breaks the usual return value
- * convention. Use |RSA_sign_raw| instead. */
-OPENSSL_EXPORT int RSA_private_encrypt(size_t flen, const uint8_t *from,
-                                       uint8_t *to, RSA *rsa, int padding);
-
-/* RSA_public_decrypt verifies |flen| bytes of signature from |from| using the
- * public key in |rsa| and writes the plaintext to |to|. The |to| buffer must
- * have at least |RSA_size| bytes of space. It returns the number of bytes
- * written, or -1 on error. The |padding| argument must be one of the
- * |RSA_*_PADDING| values. If in doubt, |RSA_PKCS1_PADDING| is the most common
- * but |RSA_PKCS1_PSS_PADDING| (via the |EVP_PKEY| interface) is preferred for
- * new protocols.
- *
- * WARNING: this function is dangerous because it breaks the usual return value
- * convention. Use |RSA_verify_raw| instead. */
-OPENSSL_EXPORT int RSA_public_decrypt(size_t flen, const uint8_t *from,
-                                      uint8_t *to, RSA *rsa, int padding);
-
->>>>>>> 3f5b43df
 
 /* Utility functions. */
 
